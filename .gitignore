<<<<<<< HEAD
Cargo.lock
.DS_Store
target/
=======
target
Cargo.lock
>>>>>>> 5f939dff
<|MERGE_RESOLUTION|>--- conflicted
+++ resolved
@@ -1,8 +1,4 @@
-<<<<<<< HEAD
+target
 Cargo.lock
 .DS_Store
-target/
-=======
-target
-Cargo.lock
->>>>>>> 5f939dff
+target/